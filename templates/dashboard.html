--- conflicted
+++ resolved
@@ -1,4 +1,3 @@
-<<<<<<< HEAD
 {% extends "base.html" %}
 
 {% block title %}Dashboard - BudgetBuddy{% endblock %}
@@ -14,47 +13,170 @@
     </div>
 </div>
 
-<!-- Summary Cards -->
+{# Financial Metrics Cards #}
 <div class="row g-4 mb-4">
+    {# Net Worth Card #}
     <div class="col-md-4">
-        <div class="card bg-primary text-white">
+        <div class="card">
             <div class="card-body">
                 <div class="d-flex justify-content-between align-items-center">
                     <div>
-                        <h5 class="card-title">Total Balance</h5>
-                        <h2 class="mb-0">${{ "%.2f"|format(total_balance) }}</h2>
-                    </div>
-                    <i data-feather="dollar-sign" style="width: 48px; height: 48px;"></i>
-                </div>
-            </div>
-        </div>
-    </div>
-    
+                        <h5 class="card-title">Net Worth</h5>
+                        <h2 class="mb-0 {% if net_worth >= 0 %}text-success{% else %}text-danger{% endif %}">
+                            ${{ "%.2f"|format(net_worth) }}
+                        </h2>
+                    </div>
+                    <div class="dropdown">
+                        <button class="btn btn-link text-muted" type="button" data-bs-toggle="dropdown">
+                            <i data-feather="more-vertical"></i>
+                        </button>
+                        <ul class="dropdown-menu dropdown-menu-end">
+                            <li><h6 class="dropdown-header">Top Assets</h6></li>
+                            {% for account in asset_accounts %}
+                            <li>
+                                <a class="dropdown-item" href="#" onclick="viewAccount({{ account.id }})">
+                                    {{ account.name }}
+                                    <span class="float-end text-success">${{ "%.2f"|format(account.balance) }}</span>
+                                </a>
+                            </li>
+                            {% endfor %}
+                            {% if not asset_accounts %}
+                            <li><span class="dropdown-item text-muted">No assets found</span></li>
+                            {% endif %}
+                        </ul>
+                    </div>
+                </div>
+            </div>
+        </div>
+    </div>
+
+    {# Credit Cards Card #}
     <div class="col-md-4">
-        <div class="card bg-success text-white">
+        <div class="card">
             <div class="card-body">
                 <div class="d-flex justify-content-between align-items-center">
                     <div>
-                        <h5 class="card-title">Active Accounts</h5>
-                        <h2 class="mb-0">{{ total_accounts }}</h2>
-                    </div>
-                    <i data-feather="credit-card" style="width: 48px; height: 48px;"></i>
-                </div>
-            </div>
-        </div>
-    </div>
-    
+                        <h5 class="card-title">Credit Cards</h5>
+                        <h2 class="mb-0 text-danger">${{ "%.2f"|format(credit_cards_total) }}</h2>
+                    </div>
+                    <div class="dropdown">
+                        <button class="btn btn-link text-muted" type="button" data-bs-toggle="dropdown">
+                            <i data-feather="more-vertical"></i>
+                        </button>
+                        <ul class="dropdown-menu dropdown-menu-end">
+                            <li><h6 class="dropdown-header">Credit Card Accounts</h6></li>
+                            {% for account in credit_card_accounts %}
+                            <li>
+                                <a class="dropdown-item" href="#" onclick="viewAccount({{ account.id }})">
+                                    {{ account.name }}
+                                    <span class="float-end text-danger">${{ "%.2f"|format(account.balance) }}</span>
+                                </a>
+                            </li>
+                            {% endfor %}
+                            {% if not credit_card_accounts %}
+                            <li><span class="dropdown-item text-muted">No credit cards found</span></li>
+                            {% endif %}
+                        </ul>
+                    </div>
+                </div>
+            </div>
+        </div>
+    </div>
+
+    {# Cash Card #}
     <div class="col-md-4">
-        <div class="card bg-info text-white">
+        <div class="card">
             <div class="card-body">
                 <div class="d-flex justify-content-between align-items-center">
                     <div>
-                        <h5 class="card-title">This Month</h5>
-                        <h2 class="mb-0">
-                            ${{ "%.2f"|format(spending_by_category|sum(attribute=1) or 0) }}
-                        </h2>
-                    </div>
-                    <i data-feather="trending-down" style="width: 48px; height: 48px;"></i>
+                        <h5 class="card-title">Cash</h5>
+                        <h2 class="mb-0 text-success">${{ "%.2f"|format(cash_total) }}</h2>
+                    </div>
+                    <div class="dropdown">
+                        <button class="btn btn-link text-muted" type="button" data-bs-toggle="dropdown">
+                            <i data-feather="more-vertical"></i>
+                        </button>
+                        <ul class="dropdown-menu dropdown-menu-end">
+                            <li><h6 class="dropdown-header">Cash & Checking Accounts</h6></li>
+                            {% for account in cash_accounts %}
+                            <li>
+                                <a class="dropdown-item" href="#" onclick="viewAccount({{ account.id }})">
+                                    {{ account.name }}
+                                    <span class="float-end text-success">${{ "%.2f"|format(account.balance) }}</span>
+                                </a>
+                            </li>
+                            {% endfor %}
+                            {% if not cash_accounts %}
+                            <li><span class="dropdown-item text-muted">No cash accounts found</span></li>
+                            {% endif %}
+                        </ul>
+                    </div>
+                </div>
+            </div>
+        </div>
+    </div>
+
+    {# Loans Card #}
+    <div class="col-md-4">
+        <div class="card">
+            <div class="card-body">
+                <div class="d-flex justify-content-between align-items-center">
+                    <div>
+                        <h5 class="card-title">Loans</h5>
+                        <h2 class="mb-0 text-danger">${{ "%.2f"|format(loans_total) }}</h2>
+                    </div>
+                    <div class="dropdown">
+                        <button class="btn btn-link text-muted" type="button" data-bs-toggle="dropdown">
+                            <i data-feather="more-vertical"></i>
+                        </button>
+                        <ul class="dropdown-menu dropdown-menu-end">
+                            <li><h6 class="dropdown-header">Loan Accounts</h6></li>
+                            {% for account in loan_accounts %}
+                            <li>
+                                <a class="dropdown-item" href="#" onclick="viewAccount({{ account.id }})">
+                                    {{ account.name }}
+                                    <span class="float-end text-danger">${{ "%.2f"|format(account.balance) }}</span>
+                                </a>
+                            </li>
+                            {% endfor %}
+                            {% if not loan_accounts %}
+                            <li><span class="dropdown-item text-muted">No loans found</span></li>
+                            {% endif %}
+                        </ul>
+                    </div>
+                </div>
+            </div>
+        </div>
+    </div>
+
+    {# Investments Card #}
+    <div class="col-md-4">
+        <div class="card">
+            <div class="card-body">
+                <div class="d-flex justify-content-between align-items-center">
+                    <div>
+                        <h5 class="card-title">Investments</h5>
+                        <h2 class="mb-0 text-success">${{ "%.2f"|format(investments_total) }}</h2>
+                    </div>
+                    <div class="dropdown">
+                        <button class="btn btn-link text-muted" type="button" data-bs-toggle="dropdown">
+                            <i data-feather="more-vertical"></i>
+                        </button>
+                        <ul class="dropdown-menu dropdown-menu-end">
+                            <li><h6 class="dropdown-header">Investment Accounts</h6></li>
+                            {% for account in investment_accounts %}
+                            <li>
+                                <a class="dropdown-item" href="#" onclick="viewAccount({{ account.id }})">
+                                    {{ account.name }}
+                                    <span class="float-end text-success">${{ "%.2f"|format(account.balance) }}</span>
+                                </a>
+                            </li>
+                            {% endfor %}
+                            {% if not investment_accounts %}
+                            <li><span class="dropdown-item text-muted">No investments found</span></li>
+                            {% endif %}
+                        </ul>
+                    </div>
                 </div>
             </div>
         </div>
@@ -298,581 +420,36 @@
 .chart-container canvas {
     max-height: 100%;
 }
+
+/* Fix dropdown z-index issues */
+.dropdown-menu {
+    z-index: 9999 !important;
+}
+
+.dropdown.show .dropdown-menu {
+    z-index: 9999 !important;
+}
 </style>
 
 <script src="https://cdn.jsdelivr.net/npm/chart.js"></script>
 <script src="{{ url_for('static', filename='js/dashboard.js') }}"></script>
-{% endblock %}
-=======
-{% extends "base.html" %}
-
-{% block title %}Dashboard - BudgetBuddy{% endblock %}
-
-{% block content %}
-<div class="d-flex justify-content-between align-items-center mb-4">
-    <h1>
-        <i data-feather="home"></i>
-        Dashboard
-    </h1>
-    <div class="text-muted">
-        Welcome back, {{ current_user.username }}!
-    </div>
-</div>
-
-<!-- Mint-style Statistic Cards -->
-<div class="row g-3 mb-4" id="mint-statistics">
-    <!-- Net Worth -->
-    <div class="col-md col-6">
-        <div class="mint-stat-card" data-category="net-worth" onclick="toggleStatDropdown(this)">
-            <div class="mint-stat-header">
-                <i data-feather="trending-up" class="mint-stat-icon"></i>
-                <span class="mint-stat-label">Net Worth</span>
-            </div>
-            <div class="mint-stat-amount {{ 'positive' if net_worth >= 0 else 'negative' }}">${{ "{:,.2f}".format(net_worth) }}</div>
-            <div class="mint-stat-dropdown" id="dropdown-net-worth">
-                {% if asset_accounts %}
-                    {% for account in asset_accounts %}
-                    <div class="mint-dropdown-item" onclick="viewAccount('{{ account.id }}')">
-                        <span>{{ account.name }}</span>
-                        <span class="{{ 'positive' if account.balance >= 0 else 'negative' }}">${{ "{:,.2f}".format(account.balance) }}</span>
-                    </div>
-                    {% endfor %}
-                {% else %}
-                    <div class="mint-dropdown-item">
-                        <span>No asset accounts found</span>
-                        <span class="text-muted">$0.00</span>
-                    </div>
-                {% endif %}
-            </div>
-        </div>
-    </div>
-    
-    <!-- Credit Cards -->
-    <div class="col-md col-6">
-        <div class="mint-stat-card" data-category="credit-cards" onclick="toggleStatDropdown(this)">
-            <div class="mint-stat-header">
-                <i data-feather="credit-card" class="mint-stat-icon"></i>
-                <span class="mint-stat-label">Credit Cards</span>
-            </div>
-            <div class="mint-stat-amount {{ 'negative' if credit_cards_total > 0 else 'positive' }}">${{ "{:,.2f}".format(credit_cards_total) }}</div>
-            <div class="mint-stat-dropdown" id="dropdown-credit-cards">
-                {% if credit_card_accounts %}
-                    {% for account in credit_card_accounts %}
-                    <div class="mint-dropdown-item" onclick="viewAccount('{{ account.id }}')">
-                        <span>{{ account.name }}</span>
-                        <span class="{{ 'negative' if account.balance > 0 else 'positive' }}">-${{ "{:,.2f}".format(account.balance) }}</span>
-                    </div>
-                    {% endfor %}
-                {% else %}
-                    <div class="mint-dropdown-item">
-                        <span>No credit card accounts found</span>
-                        <span class="text-muted">$0.00</span>
-                    </div>
-                {% endif %}
-            </div>
-        </div>
-    </div>
-    
-    <!-- Cash -->
-    <div class="col-md col-6">
-        <div class="mint-stat-card" data-category="cash" onclick="toggleStatDropdown(this)">
-            <div class="mint-stat-header">
-                <i data-feather="dollar-sign" class="mint-stat-icon"></i>
-                <span class="mint-stat-label">Cash</span>
-            </div>
-            <div class="mint-stat-amount {{ 'positive' if cash_total >= 0 else 'negative' }}">${{ "{:,.2f}".format(cash_total) }}</div>
-            <div class="mint-stat-dropdown" id="dropdown-cash">
-                {% if cash_accounts %}
-                    {% for account in cash_accounts %}
-                    <div class="mint-dropdown-item" onclick="viewAccount('{{ account.id }}')">
-                        <span>{{ account.name }}</span>
-                        <span class="{{ 'positive' if account.balance >= 0 else 'negative' }}">${{ "{:,.2f}".format(account.balance) }}</span>
-                    </div>
-                    {% endfor %}
-                {% else %}
-                    <div class="mint-dropdown-item">
-                        <span>No cash accounts found</span>
-                        <span class="text-muted">$0.00</span>
-                    </div>
-                {% endif %}
-            </div>
-        </div>
-    </div>
-    
-    <!-- Loans -->
-    <div class="col-md col-6">
-        <div class="mint-stat-card" data-category="loans" onclick="toggleStatDropdown(this)">
-            <div class="mint-stat-header">
-                <i data-feather="home" class="mint-stat-icon"></i>
-                <span class="mint-stat-label">Loans</span>
-            </div>
-            <div class="mint-stat-amount {{ 'negative' if loans_total > 0 else 'positive' }}">${{ "{:,.2f}".format(loans_total) }}</div>
-            <div class="mint-stat-dropdown" id="dropdown-loans">
-                {% if loan_accounts %}
-                    {% for account in loan_accounts %}
-                    <div class="mint-dropdown-item" onclick="viewAccount('{{ account.id }}')">
-                        <span>{{ account.name }}</span>
-                        <span class="{{ 'negative' if account.balance > 0 else 'positive' }}">-${{ "{:,.2f}".format(account.balance) }}</span>
-                    </div>
-                    {% endfor %}
-                {% else %}
-                    <div class="mint-dropdown-item">
-                        <span>No loan accounts found</span>
-                        <span class="text-muted">$0.00</span>
-                    </div>
-                {% endif %}
-            </div>
-        </div>
-    </div>
-    
-    <!-- Investments -->
-    <div class="col-md col-6">
-        <div class="mint-stat-card" data-category="investments" onclick="toggleStatDropdown(this)">
-            <div class="mint-stat-header">
-                <i data-feather="pie-chart" class="mint-stat-icon"></i>
-                <span class="mint-stat-label">Investments</span>
-            </div>
-            <div class="mint-stat-amount {{ 'positive' if investments_total >= 0 else 'negative' }}">${{ "{:,.2f}".format(investments_total) }}</div>
-            <div class="mint-stat-dropdown" id="dropdown-investments">
-                {% if investment_accounts %}
-                    {% for account in investment_accounts %}
-                    <div class="mint-dropdown-item" onclick="viewAccount('{{ account.id }}')">
-                        <span>{{ account.name }}</span>
-                        <span class="{{ 'positive' if account.balance >= 0 else 'negative' }}">${{ "{:,.2f}".format(account.balance) }}</span>
-                    </div>
-                    {% endfor %}
-                {% else %}
-                    <div class="mint-dropdown-item">
-                        <span>No investment accounts found</span>
-                        <span class="text-muted">$0.00</span>
-                    </div>
-                {% endif %}
-            </div>
-        </div>
-    </div>
-</div>
-
-<!-- Charts and Recent Transactions -->
-<div class="row g-4">
-    <div class="col-lg-8">
-        <div class="card">
-            <div class="card-header">
-                <div class="d-flex justify-content-between align-items-center mb-3">
-                    <h5 class="card-title mb-0">
-                        <i data-feather="pie-chart"></i>
-                        Spending Breakdown by Category
-                    </h5>
-                    <div class="btn-group btn-group-sm" role="group">
-                        <button type="button" class="btn btn-outline-secondary" onclick="toggleDashboardView()">
-                            <i data-feather="eye"></i>
-                            Toggle View
-                        </button>
-                        <a href="{{ url_for('visualizations') }}" class="btn btn-outline-primary btn-sm">
-                            <i data-feather="bar-chart-2"></i>
-                            Full Analytics
-                        </a>
-                    </div>
-                </div>
-                
-                <!-- Time Period Selector -->
-                <div class="row g-2">
-                    <div class="col-md-4">
-                        <select class="form-select form-select-sm" id="dashboard-time-period">
-                            <option value="week">This Week</option>
-                            <option value="month" selected>This Month</option>
-                            <option value="year">This Year</option>
-                            <option value="last_30">Last 30 Days</option>
-                            <option value="last_90">Last 3 Months</option>
-                        </select>
-                    </div>
-                    <div class="col-md-3">
-                        <button type="button" class="btn btn-outline-info btn-sm w-100" id="refresh-dashboard-chart">
-                            <i data-feather="refresh-cw"></i>
-                            Update
-                        </button>
-                    </div>
-                </div>
-            </div>
-            <div class="card-body">
-                <div class="row">
-                    <div class="col-lg-6" id="dashboard-chart-container">
-                        <div class="chart-container" style="height: 350px;">
-                            <canvas id="spendingChart"></canvas>
-                        </div>
-                    </div>
-                    <div class="col-lg-6" id="dashboard-breakdown-container">
-                        <div class="category-breakdown-list" id="dashboard-category-breakdown">
-                            <!-- Dynamic category breakdown will be populated here -->
-                        </div>
-                    </div>
-                </div>
-            </div>
-        </div>
-    </div>
-    
-    <div class="col-lg-4">
-        <div class="card">
-            <div class="card-header">
-                <h5 class="card-title mb-0">
-                    <i data-feather="clock"></i>
-                    Recent Transactions
-                </h5>
-            </div>
-            <div class="card-body">
-                {% if recent_transactions %}
-                    <div class="list-group list-group-flush">
-                        {% for transaction in recent_transactions %}
-                        <div class="list-group-item d-flex justify-content-between align-items-center px-0">
-                            <div>
-                                <div class="fw-bold">{{ transaction.description[:30] }}{% if transaction.description|length > 30 %}...{% endif %}</div>
-                                <small class="text-muted">{{ transaction.date.strftime('%m/%d/%Y') }}</small>
-                            </div>
-                            <span class="badge bg-{{ 'danger' if transaction.transaction_type == 'expense' else 'success' }}">
-                                {{ '-' if transaction.transaction_type == 'expense' else '+' }}${{ "%.2f"|format(transaction.amount) }}
-                            </span>
-                        </div>
-                        {% endfor %}
-                    </div>
-                    
-                    <div class="text-center mt-3">
-                        <a href="{{ url_for('transactions') }}" class="btn btn-outline-primary btn-sm">
-                            <i data-feather="list"></i>
-                            View All Transactions
-                        </a>
-                    </div>
-                {% else %}
-                    <div class="text-center py-4">
-                        <i data-feather="inbox" class="text-muted mb-3" style="width: 48px; height: 48px;"></i>
-                        <p class="text-muted">No transactions yet</p>
-                        <a href="{{ url_for('upload') }}" class="btn btn-primary btn-sm">
-                            <i data-feather="upload"></i>
-                            Import Transactions
-                        </a>
-                    </div>
-                {% endif %}
-            </div>
-        </div>
-    </div>
-</div>
-
-<!-- Quick Actions -->
-<div class="row g-3 mt-4">
-    <div class="col-md-3">
-        <a href="{{ url_for('upload') }}" class="btn btn-outline-primary w-100">
-            <i data-feather="upload"></i>
-            Import CSV
-        </a>
-    </div>
-    <div class="col-md-3">
-        <a href="{{ url_for('accounts') }}" class="btn btn-outline-secondary w-100">
-            <i data-feather="credit-card"></i>
-            Manage Accounts
-        </a>
-    </div>
-    <div class="col-md-3">
-        <a href="{{ url_for('budgets') }}" class="btn btn-outline-info w-100">
-            <i data-feather="target"></i>
-            Create Budget
-        </a>
-    </div>
-    <div class="col-md-3">
-        <a href="{{ url_for('categories') }}" class="btn btn-outline-warning w-100">
-            <i data-feather="tag"></i>
-            Manage Categories
-        </a>
-    </div>
-</div>
-{% endblock %}
-
-{% block scripts %}
-<style>
-/* Mint-style Statistic Cards */
-#mint-statistics {
-    background-color: #121417;
-    padding: 0;
-}
-
-.mint-stat-card {
-    background-color: #1E2227;
-    border-radius: 8px;
-    padding: 16px;
-    cursor: pointer;
-    transition: all 0.3s ease;
-    position: relative;
-    color: rgba(255, 255, 255, 0.9);
-    border: 1px solid rgba(255, 255, 255, 0.1);
-    z-index: 1;
-}
-
-.mint-stat-card:hover {
-    transform: translateY(-2px);
-    box-shadow: 0 4px 12px rgba(0, 0, 0, 0.3);
-    border-color: rgba(255, 255, 255, 0.2);
-}
-
-.mint-stat-card.dropdown-active {
-    z-index: 10000;
-}
-
-.mint-stat-header {
-    display: flex;
-    align-items: center;
-    margin-bottom: 8px;
-}
-
-.mint-stat-icon {
-    width: 16px;
-    height: 16px;
-    margin-right: 6px;
-    opacity: 0.7;
-}
-
-.mint-stat-label {
-    font-size: 0.8rem;
-    font-weight: 500;
-    opacity: 0.8;
-    text-transform: uppercase;
-    letter-spacing: 0.5px;
-}
-
-.mint-stat-amount {
-    font-size: 1.5rem;
-    font-weight: 700;
-    margin-bottom: 4px;
-}
-
-.mint-stat-amount.positive {
-    color: #28a745;
-}
-
-.mint-stat-amount.negative {
-    color: #dc3545;
-}
-
-.mint-stat-dropdown {
-    position: absolute;
-    top: 100%;
-    left: 0;
-    right: 0;
-    background-color: #1E2227;
-    border: 1px solid rgba(255, 255, 255, 0.1);
-    border-radius: 6px;
-    box-shadow: 0 4px 12px rgba(0, 0, 0, 0.4);
-    z-index: 9999;
-    display: none;
-    margin-top: 4px;
-    overflow: hidden;
-}
-
-.mint-stat-dropdown.show {
-    display: block;
-}
-
-.mint-dropdown-item {
-    display: flex;
-    justify-content: between;
-    align-items: center;
-    padding: 10px 12px;
-    cursor: pointer;
-    transition: background-color 0.2s ease;
-    font-size: 0.85rem;
-    border-bottom: 1px solid rgba(255, 255, 255, 0.05);
-}
-
-.mint-dropdown-item:last-child {
-    border-bottom: none;
-}
-
-.mint-dropdown-item:hover {
-    background-color: rgba(255, 255, 255, 0.05);
-}
-
-.mint-dropdown-item span:first-child {
-    flex: 1;
-    opacity: 0.9;
-}
-
-.mint-dropdown-item span:last-child {
-    font-weight: 600;
-}
-
-.mint-dropdown-item span.positive {
-    color: #28a745;
-}
-
-.mint-dropdown-item span.negative {
-    color: #dc3545;
-}
-
-/* Responsive behavior */
-@media (max-width: 767px) {
-    #mint-statistics .col-md {
-        flex: 0 0 50%;
-        max-width: 50%;
-    }
-    
-    .mint-stat-card {
-        padding: 12px;
-    }
-    
-    .mint-stat-amount {
-        font-size: 1.2rem;
-    }
-}
-
-/* Existing category breakdown styles */
-.category-breakdown-list {
-    max-height: 350px;
-    overflow-y: auto;
-    padding-right: 10px;
-}
-
-.category-item {
-    display: flex;
-    align-items: center;
-    padding: 10px 0;
-    border-bottom: 1px solid #eee;
-}
-
-.category-item:last-child {
-    border-bottom: none;
-}
-
-.category-color {
-    width: 16px;
-    height: 16px;
-    border-radius: 50%;
-    margin-right: 10px;
-    flex-shrink: 0;
-}
-
-.category-info {
-    flex: 1;
-    min-width: 0;
-}
-
-.category-name {
-    font-weight: 600;
-    color: #333;
-    margin-bottom: 3px;
-    font-size: 0.9rem;
-}
-
-.category-amount {
-    font-size: 0.8rem;
-    color: #666;
-    margin-bottom: 4px;
-}
-
-.category-progress {
-    width: 100%;
-    height: 6px;
-    background-color: #f0f0f0;
-    border-radius: 3px;
-    overflow: hidden;
-}
-
-.category-progress-bar {
-    height: 100%;
-    border-radius: 3px;
-    transition: width 0.6s ease;
-}
-
-.category-percentage {
-    font-size: 0.8rem;
-    font-weight: 600;
-    color: #555;
-    margin-left: 8px;
-    flex-shrink: 0;
-}
-
-.breakdown-header {
-    font-size: 1rem;
-    font-weight: 600;
-    color: #333;
-    margin-bottom: 15px;
-    text-align: center;
-    padding-bottom: 8px;
-    border-bottom: 2px solid #f0f0f0;
-}
-
-.breakdown-total {
-    background: linear-gradient(135deg, #667eea 0%, #764ba2 100%);
-    color: white;
-    padding: 12px;
-    border-radius: 6px;
-    text-align: center;
-    margin-bottom: 15px;
-}
-
-.breakdown-total h6 {
-    margin: 0;
-    font-size: 0.8rem;
-    opacity: 0.9;
-}
-
-.breakdown-total h5 {
-    margin: 3px 0 0 0;
-    font-size: 1.2rem;
-    font-weight: bold;
-}
-
-.chart-container {
-    position: relative;
-}
-
-.chart-container canvas {
-    max-height: 100%;
-}
-</style>
-
-<script src="https://cdn.jsdelivr.net/npm/chart.js"></script>
-<script src="{{ url_for('static', filename='js/dashboard.js') }}"></script>
-
 <script>
-// Mint-style statistic card interactions
-function toggleStatDropdown(card) {
-    // Close all other dropdowns first
-    document.querySelectorAll('.mint-stat-dropdown.show').forEach(dropdown => {
-        if (dropdown !== card.querySelector('.mint-stat-dropdown')) {
-            dropdown.classList.remove('show');
-            dropdown.closest('.mint-stat-card').classList.remove('dropdown-active');
-        }
-    });
-    
-    // Toggle current dropdown
-    const dropdown = card.querySelector('.mint-stat-dropdown');
-    dropdown.classList.toggle('show');
-    
-    // Add/remove active class for higher z-index
-    if (dropdown.classList.contains('show')) {
-        card.classList.add('dropdown-active');
-    } else {
-        card.classList.remove('dropdown-active');
-    }
-}
-
+// Function to view account details
 function viewAccount(accountId) {
-    // Route to accounts page and highlight the specific account
-    window.location.href = `{{ url_for('accounts') }}?highlight=${accountId}`;
-}
-
-// Close dropdowns when clicking outside
-document.addEventListener('click', function(event) {
-    if (!event.target.closest('.mint-stat-card')) {
-        document.querySelectorAll('.mint-stat-dropdown.show').forEach(dropdown => {
-            dropdown.classList.remove('show');
-            dropdown.closest('.mint-stat-card').classList.remove('dropdown-active');
+    window.location.href = `/accounts?highlight=${accountId}`;
+}
+
+// Handle dropdown menu z-index
+document.addEventListener('DOMContentLoaded', function() {
+    const dropdowns = document.querySelectorAll('.dropdown');
+    dropdowns.forEach(dropdown => {
+        dropdown.addEventListener('show.bs.dropdown', function() {
+            this.querySelector('.dropdown-menu').classList.add('dropdown-active');
         });
-    }
-});
-
-// Prevent dropdown close when clicking inside dropdown
-document.querySelectorAll('.mint-stat-dropdown').forEach(dropdown => {
-    dropdown.addEventListener('click', function(event) {
-        event.stopPropagation();
+        dropdown.addEventListener('hide.bs.dropdown', function() {
+            this.querySelector('.dropdown-menu').classList.remove('dropdown-active');
+        });
     });
 });
 </script>
-{% endblock %}
->>>>>>> 2f3d65ce
+{% endblock %}